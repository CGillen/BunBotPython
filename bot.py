--- conflicted
+++ resolved
@@ -196,7 +196,7 @@
     name='play',
     description="Begin playback of a shoutcast/icecast stream"
 )
-@discord.app_commands.checks.cooldown(rate=1, per=5, key=None)
+@discord.app_commands.checks.cooldown(rate=1, per=5, key=lambda i: i.guild_id)
 @is_channel()
 @bot_has_channel_permissions(permissions=discord.Permissions(send_messages=True))
 @bot_not_in_maintenance()
@@ -215,7 +215,7 @@
     name='leave',
     description="Remove the bot from the current call"
 )
-@discord.app_commands.checks.cooldown(rate=1, per=5, key=None)
+@discord.app_commands.checks.cooldown(rate=1, per=5, key=lambda i: i.guild_id)
 @is_channel()
 @bot_not_in_maintenance()
 async def leave(interaction: discord.Interaction, force: bool = False):
@@ -270,7 +270,7 @@
     name="refresh",
     description="Refresh the stream. Bot will leave and come back. Song updates will start displaying in this channel"
 )
-@discord.app_commands.checks.cooldown(rate=1, per=5, key=None)
+@discord.app_commands.checks.cooldown(rate=1, per=5, key=lambda i: i.guild_id)
 @is_channel()
 @bot_has_channel_permissions(permissions=discord.Permissions(send_messages=True))
 @bot_not_in_maintenance()
@@ -371,7 +371,7 @@
     name='maint',
     description="Toggle maintenance mode! (Bot maintainer only)"
 )
-@discord.app_commands.checks.cooldown(rate=1, per=5, key=None)
+@discord.app_commands.checks.cooldown(rate=1, per=5, key=lambda i: i.guild_id)
 @is_channel()
 @bot_has_channel_permissions(permissions=discord.Permissions(send_messages=True))
 async def maint(interaction: discord.Interaction, status: bool = True):
@@ -427,64 +427,13 @@
       await interaction.response.send_message("Awww look at you, how cute")
 
 ### FAVORITES COMMANDS ###
-<<<<<<< HEAD
-=======
-
-@bot.tree.command(
-    name='set-favorite',
-    description="Add a radio station to favorites"
-)
-@discord.app_commands.checks.cooldown(rate=1, per=5)
-@is_channel()
-async def set_favorite(interaction: discord.Interaction, url: str, name: str = None):
-  # Check permissions
-  perm_manager = get_permission_manager()
-  if not perm_manager.can_set_favorites(interaction.guild.id, interaction.user):
-    await interaction.response.send_message(
-      "❌ You don't have permission to set favorites. Ask an admin to assign you the appropriate role.",
-      ephemeral=True
-    )
-    return
-
-  # Validate URL format first
-  if not is_valid_url(url):
-    await interaction.response.send_message("❌ Please provide a valid URL.", ephemeral=True)
-    return
-
-  await interaction.response.send_message("🔍 Validating stream and adding to favorites...")
-
-  try:
-    favorites_manager = get_favorites_manager()
-    result = await favorites_manager.add_favorite(
-      guild_id=interaction.guild.id,
-      url=url,
-      name=name,
-      user_id=interaction.user.id
-    )
-
-    if result['success']:
-      await interaction.edit_original_response(
-        content=f"✅ Added **{result['station_name']}** as favorite #{result['favorite_number']}"
-      )
-    else:
-      await interaction.edit_original_response(
-        content=f"❌ Failed to add favorite: {result['error']}"
-      )
-
-  except Exception as e:
-    logger.error(f"Error in set_favorite command: {e}")
-    await interaction.edit_original_response(
-      content="❌ An unexpected error occurred while adding the favorite."
-    )
-
->>>>>>> a881d52e
 @bot.tree.command(
     name='add-favorite',
     description="Add a radio station to my favorites"
 )
 @discord.app_commands.checks.cooldown(rate=1, per=5)
-<<<<<<< HEAD
 @bot_not_in_maintenance()
+@is_channel()
 async def add_favorite(interaction: discord.Interaction, url: str, station_name: str = None):
   logger.debug("[%s] Attempting to add %s to %s favorites", interaction.guild_id, url, interaction.user.name)
   if await PERSONAL_FAVORITES_MANAGER.create_user_favorite(interaction.user.id, stream_url=url, station_name=station_name):
@@ -493,65 +442,14 @@
   else:
     logger.debug("[%s] Add failed", interaction.guild_id)
     await interaction.response.send_message(content="Failed to add favorite", ephemeral=True)
-=======
-@is_channel()
-async def play_favorite(interaction: discord.Interaction, number: int):
-  try:
-    favorites_manager = get_favorites_manager()
-    favorite = favorites_manager.get_favorite_by_number(interaction.guild.id, number)
-
-    if not favorite:
-      await interaction.response.send_message(f"❌ Favorite #{number} not found.", ephemeral=True)
-      return
-
-    await interaction.response.send_message(
-      f"🎵 Starting favorite #{number}: **{favorite['station_name']}**"
-    )
-    await play_stream(interaction, favorite['stream_url'])
-
-  except Exception as e:
-    logger.error(f"Error in play_favorite command: {e}")
-    if interaction.response.is_done():
-      await interaction.followup.send("❌ An error occurred while playing the favorite.", ephemeral=True)
-    else:
-      await interaction.response.send_message("❌ An error occurred while playing the favorite.", ephemeral=True)
-
-@bot.tree.command(
-    name='favorites',
-    description="Show favorites with clickable buttons"
-)
-@discord.app_commands.checks.cooldown(rate=1, per=10)
-@is_channel()
-async def favorites(interaction: discord.Interaction):
-  try:
-    favorites_manager = get_favorites_manager()
-    favorites_list = favorites_manager.get_favorites(interaction.guild.id)
-
-    if not favorites_list:
-      await interaction.response.send_message(
-        "📻 No favorites set for this server yet! Use `/set-favorite` to add some.",
-        ephemeral=True
-      )
-      return
-
-    # Create embed and view with buttons
-    embed = create_favorites_embed(favorites_list, 0, interaction.guild.name)
-    view = FavoritesView(favorites_list, 0)
-
-    await interaction.response.send_message(embed=embed, view=view)
-
-  except Exception as e:
-    logger.error(f"Error in favorites command: {e}")
-    await interaction.response.send_message("❌ An error occurred while loading favorites.", ephemeral=True)
->>>>>>> a881d52e
 
 @bot.tree.command(
     name='list-favorites',
     description="List my favorited radio stations"
 )
 @discord.app_commands.checks.cooldown(rate=1, per=5)
-<<<<<<< HEAD
 @bot_not_in_maintenance()
+@is_channel()
 async def list_favorites(interaction: discord.Interaction):
   favorites = await PERSONAL_FAVORITES_MANAGER.retrieve_user_favorites(user_id=interaction.user.id)
   logger.debug('[%s] %s\'s favorites are: %s', interaction.guild_id, interaction.user.name, favorites)
@@ -561,133 +459,13 @@
     'description': "",
     # 'timestamp': str(datetime.datetime.now(datetime.UTC)),
   }
-=======
-@is_channel()
-async def list_favorites(interaction: discord.Interaction):
-  try:
-    favorites_manager = get_favorites_manager()
-    favorites_list = favorites_manager.get_favorites(interaction.guild.id)
-
-    embed = create_favorites_list_embed(favorites_list, interaction.guild.name)
-    await interaction.response.send_message(embed=embed)
-
-  except Exception as e:
-    logger.error(f"Error in list_favorites command: {e}")
-    await interaction.response.send_message("❌ An error occurred while listing favorites.", ephemeral=True)
-
-@bot.tree.command(
-    name='remove-favorite',
-    description="Remove a favorite radio station"
-)
-@discord.app_commands.checks.cooldown(rate=1, per=5)
-@is_channel()
-async def remove_favorite(interaction: discord.Interaction, number: int):
-  # Check permissions
-  perm_manager = get_permission_manager()
-  if not perm_manager.can_remove_favorites(interaction.guild.id, interaction.user):
-    await interaction.response.send_message(
-      "❌ You don't have permission to remove favorites. Ask an admin to assign you the appropriate role.",
-      ephemeral=True
-    )
-    return
-
-  try:
-    favorites_manager = get_favorites_manager()
-
-    # Check if favorite exists first
-    favorite = favorites_manager.get_favorite_by_number(interaction.guild.id, number)
-    if not favorite:
-      await interaction.response.send_message(f"❌ Favorite #{number} not found.", ephemeral=True)
-      return
-
-    # Create confirmation view
-    view = ConfirmationView("remove", f"favorite #{number}: {favorite['station_name']}")
-    await interaction.response.send_message(
-      f"⚠️ Are you sure you want to remove favorite #{number}: **{favorite['station_name']}**?\n"
-      f"This will reorder all subsequent favorites.",
-      view=view
-    )
-
-    # Wait for confirmation
-    await view.wait()
-
-    if view.confirmed:
-      result = favorites_manager.remove_favorite(interaction.guild.id, number)
-      if result['success']:
-        await interaction.followup.send(
-          f"✅ Removed **{result['station_name']}** from favorites. Subsequent favorites have been renumbered."
-        )
-      else:
-        await interaction.followup.send(f"❌ Failed to remove favorite: {result['error']}")
->>>>>>> a881d52e
 
   if not favorites:
     embed_data['description'] = '`No Favorites`'
   for i,(fav, *_) in enumerate(favorites):
 
-<<<<<<< HEAD
     if fav.station_name:
       embed_data['description'] += f"`{i+1}`:\t[{fav.station_name}]({fav.stream_url})\n"
-=======
-@bot.tree.command(
-    name='setup-roles',
-    description="Configure which Discord roles can manage favorites"
-)
-@discord.app_commands.checks.cooldown(rate=1, per=5)
-@is_channel()
-async def setup_roles(interaction: discord.Interaction, role: discord.Role = None, permission_level: str = None):
-  # Check permissions
-  perm_manager = get_permission_manager()
-  if not perm_manager.can_manage_roles(interaction.guild.id, interaction.user):
-    await interaction.response.send_message(
-      "❌ You don't have permission to manage role assignments. Ask an admin to assign you the appropriate role.",
-      ephemeral=True
-    )
-    return
-
-  try:
-    # If no parameters provided, show current setup
-    if not role and not permission_level:
-      role_assignments = perm_manager.get_server_role_assignments(interaction.guild.id)
-      available_roles = perm_manager.get_available_permission_roles()
-
-      embed = create_role_setup_embed(role_assignments, available_roles, interaction.guild.name)
-      await interaction.response.send_message(embed=embed)
-      return
-
-    # Both parameters required for assignment
-    if not role or not permission_level:
-      await interaction.response.send_message(
-        "❌ Please provide both a role and permission level.\n"
-        "Example: `/setup-roles @DJ dj`\n"
-        "Available levels: user, dj, radio manager, admin",
-        ephemeral=True
-      )
-      return
-
-    # Validate permission level
-    available_roles = perm_manager.get_available_permission_roles()
-    valid_levels = [r['role_name'] for r in available_roles]
-
-    if permission_level.lower() not in valid_levels:
-      await interaction.response.send_message(
-        f"❌ Invalid permission level. Available levels: {', '.join(valid_levels)}",
-        ephemeral=True
-      )
-      return
-
-    # Assign the role
-    success = perm_manager.assign_role_permission(
-      guild_id=interaction.guild.id,
-      role_id=role.id,
-      role_name=permission_level.lower()
-    )
-
-    if success:
-      await interaction.response.send_message(
-        f"✅ Assigned role {role.mention} to permission level **{permission_level}**"
-      )
->>>>>>> a881d52e
     else:
       embed_data['description'] += f"`{i+1}`:\t{url_slicer(fav.stream_url)}\n"
 
@@ -698,242 +476,15 @@
 
   await interaction.response.send_message(embed=embed, ephemeral=False)
 
-# @bot.tree.command(
-#     name='set-favorite',
-#     description="Add a radio station to this server's favorites"
-# )
-# @discord.app_commands.checks.cooldown(rate=1, per=5)
-# async def set_favorite(interaction: discord.Interaction, url: str, name: str = None):
-#   # Check permissions
-#   perm_manager = get_permission_manager()
-#   if not perm_manager.can_set_favorites(interaction.guild.id, interaction.user):
-#     await interaction.response.send_message(
-#       "❌ You don't have permission to set favorites. Ask an admin to assign you the appropriate role.",
-#       ephemeral=True
-#     )
-#     return
-
-#   # Validate URL format first
-#   if not is_valid_url(url):
-#     await interaction.response.send_message("❌ Please provide a valid URL.", ephemeral=True)
-#     return
-
-#   await interaction.response.send_message("🔍 Validating stream and adding to favorites...")
-
-#   try:
-#     favorites_manager = get_favorites_manager()
-#     result = await favorites_manager.add_favorite(
-#       guild_id=interaction.guild.id,
-#       url=url,
-#       name=name,
-#       user_id=interaction.user.id
-#     )
-
-#     if result['success']:
-#       await interaction.edit_original_response(
-#         content=f"✅ Added **{result['station_name']}** as favorite #{result['favorite_number']}"
-#       )
-#     else:
-#       await interaction.edit_original_response(
-#         content=f"❌ Failed to add favorite: {result['error']}"
-#       )
-
-#   except Exception as e:
-#     logger.error(f"Error in set_favorite command: {e}")
-#     await interaction.edit_original_response(
-#       content="❌ An unexpected error occurred while adding the favorite."
-#     )
-
-# @bot.tree.command(
-#     name='play-favorite',
-#     description="Play a favorite radio station by number"
-# )
-# @discord.app_commands.checks.cooldown(rate=1, per=5)
-# async def play_favorite(interaction: discord.Interaction, number: int):
-#   try:
-#     favorites_manager = get_favorites_manager()
-#     favorite = favorites_manager.get_favorite_by_number(interaction.guild.id, number)
-
-#     if not favorite:
-#       await interaction.response.send_message(f"❌ Favorite #{number} not found.", ephemeral=True)
-#       return
-
-#     await interaction.response.send_message(
-#       f"🎵 Starting favorite #{number}: **{favorite['station_name']}**"
-#     )
-#     await play_stream(interaction, favorite['stream_url'])
-
-#   except Exception as e:
-#     logger.error(f"Error in play_favorite command: {e}")
-#     if interaction.response.is_done():
-#       await interaction.followup.send("❌ An error occurred while playing the favorite.", ephemeral=True)
-#     else:
-#       await interaction.response.send_message("❌ An error occurred while playing the favorite.", ephemeral=True)
-
-# @bot.tree.command(
-#     name='favorites',
-#     description="Show favorites with clickable buttons"
-# )
-# @discord.app_commands.checks.cooldown(rate=1, per=10)
-# async def favorites(interaction: discord.Interaction):
-#   try:
-#     favorites_manager = get_favorites_manager()
-#     favorites_list = favorites_manager.get_favorites(interaction.guild.id)
-
-#     if not favorites_list:
-#       await interaction.response.send_message(
-#         "📻 No favorites set for this server yet! Use `/set-favorite` to add some.",
-#         ephemeral=True
-#       )
-#       return
-
-#     # Create embed and view with buttons
-#     embed = create_favorites_embed(favorites_list, 0, interaction.guild.name)
-#     view = FavoritesView(favorites_list, 0)
-
-#     await interaction.response.send_message(embed=embed, view=view)
-
-#   except Exception as e:
-#     logger.error(f"Error in favorites command: {e}")
-#     await interaction.response.send_message("❌ An error occurred while loading favorites.", ephemeral=True)
-
-# @bot.tree.command(
-#     name='list-favorites',
-#     description="List all favorites (text only, mobile-friendly)"
-# )
-# @discord.app_commands.checks.cooldown(rate=1, per=5)
-# async def list_favorites(interaction: discord.Interaction):
-#   try:
-#     favorites_manager = get_favorites_manager()
-#     favorites_list = favorites_manager.get_favorites(interaction.guild.id)
-
-#     embed = create_favorites_list_embed(favorites_list, interaction.guild.name)
-#     await interaction.response.send_message(embed=embed)
-
-#   except Exception as e:
-#     logger.error(f"Error in list_favorites command: {e}")
-#     await interaction.response.send_message("❌ An error occurred while listing favorites.", ephemeral=True)
-
-# @bot.tree.command(
-#     name='remove-favorite',
-#     description="Remove a favorite radio station"
-# )
-# @discord.app_commands.checks.cooldown(rate=1, per=5)
-# async def remove_favorite(interaction: discord.Interaction, number: int):
-#   # Check permissions
-#   perm_manager = get_permission_manager()
-#   if not perm_manager.can_remove_favorites(interaction.guild.id, interaction.user):
-#     await interaction.response.send_message(
-#       "❌ You don't have permission to remove favorites. Ask an admin to assign you the appropriate role.",
-#       ephemeral=True
-#     )
-#     return
-
-#   try:
-#     favorites_manager = get_favorites_manager()
-
-#     # Check if favorite exists first
-#     favorite = favorites_manager.get_favorite_by_number(interaction.guild.id, number)
-#     if not favorite:
-#       await interaction.response.send_message(f"❌ Favorite #{number} not found.", ephemeral=True)
-#       return
-
-#     # Create confirmation view
-#     view = ConfirmationView("remove", f"favorite #{number}: {favorite['station_name']}")
-#     await interaction.response.send_message(
-#       f"⚠️ Are you sure you want to remove favorite #{number}: **{favorite['station_name']}**?\n"
-#       f"This will reorder all subsequent favorites.",
-#       view=view
-#     )
-
-#     # Wait for confirmation
-#     await view.wait()
-
-#     if view.confirmed:
-#       result = favorites_manager.remove_favorite(interaction.guild.id, number)
-#       if result['success']:
-#         await interaction.followup.send(
-#           f"✅ Removed **{result['station_name']}** from favorites. Subsequent favorites have been renumbered."
-#         )
-#       else:
-#         await interaction.followup.send(f"❌ Failed to remove favorite: {result['error']}")
-
-#   except Exception as e:
-#     logger.error(f"Error in remove_favorite command: {e}")
-#     if interaction.response.is_done():
-#       await interaction.followup.send("❌ An error occurred while removing the favorite.", ephemeral=True)
-#     else:
-#       await interaction.response.send_message("❌ An error occurred while removing the favorite.", ephemeral=True)
-
-# @bot.tree.command(
-#     name='setup-roles',
-#     description="Configure which Discord roles can manage favorites"
-# )
-# @discord.app_commands.checks.cooldown(rate=1, per=5)
-# async def setup_roles(interaction: discord.Interaction, role: discord.Role = None, permission_level: str = None):
-#   # Check permissions
-#   perm_manager = get_permission_manager()
-#   if not perm_manager.can_manage_roles(interaction.guild.id, interaction.user):
-#     await interaction.response.send_message(
-#       "❌ You don't have permission to manage role assignments. Ask an admin to assign you the appropriate role.",
-#       ephemeral=True
-#     )
-#     return
-
-#   try:
-#     # If no parameters provided, show current setup
-#     if not role and not permission_level:
-#       role_assignments = perm_manager.get_server_role_assignments(interaction.guild.id)
-#       available_roles = perm_manager.get_available_permission_roles()
-
-#       embed = create_role_setup_embed(role_assignments, available_roles, interaction.guild.name)
-#       await interaction.response.send_message(embed=embed)
-#       return
-
-#     # Both parameters required for assignment
-#     if not role or not permission_level:
-#       await interaction.response.send_message(
-#         "❌ Please provide both a role and permission level.\n"
-#         "Example: `/setup-roles @DJ dj`\n"
-#         "Available levels: user, dj, radio manager, admin",
-#         ephemeral=True
-#       )
-#       return
-
-#     # Validate permission level
-#     available_roles = perm_manager.get_available_permission_roles()
-#     valid_levels = [r['role_name'] for r in available_roles]
-
-#     if permission_level.lower() not in valid_levels:
-#       await interaction.response.send_message(
-#         f"❌ Invalid permission level. Available levels: {', '.join(valid_levels)}",
-#         ephemeral=True
-#       )
-#       return
-
-#     # Assign the role
-#     success = perm_manager.assign_role_permission(
-#       guild_id=interaction.guild.id,
-#       role_id=role.id,
-#       role_name=permission_level.lower()
-#     )
-
-#     if success:
-#       await interaction.response.send_message(
-#         f"✅ Assigned role {role.mention} to permission level **{permission_level}**"
-#       )
-#     else:
-#       await interaction.response.send_message(
-#         "❌ Failed to assign role permission. Please check the permission level is valid.",
-#         ephemeral=True
-#       )
-
-#   except Exception as e:
-#     logger.error(f"Error in setup_roles command: {e}")
-#     if interaction.response.is_done():
-#       await interaction.followup.send("❌ An error occurred while setting up roles.", ephemeral=True)
-#     else:
-#       await interaction.response.send_message("❌ An error occurred while setting up roles.", ephemeral=True)
+@bot.tree.command(
+    name='play-favorite',
+    description="Play one of my favorited radio stations"
+)
+@discord.app_commands.checks.cooldown(rate=1, per=5, key=lambda i: i.guild_id)
+@bot_not_in_maintenance()
+@is_channel()
+async def play_favorite(interaction: discord.Interaction):
+  pass
 
 ### END FAVORITES COMMANDS ###
 
